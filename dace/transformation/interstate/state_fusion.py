--- conflicted
+++ resolved
@@ -62,13 +62,8 @@
 
             # If second state has other input edges, there might be issues
             second_in_edges = graph.in_edges(second_state)
-<<<<<<< HEAD
-            # (not second_state.is_empty() or not first_state.is_empty()) and
-            if len(second_in_edges) != 1:
-=======
             if (not second_state.is_empty() or
                     not first_state.is_empty()) and len(second_in_edges) != 1:
->>>>>>> 49061939
                 return False
 
             # Get connected components.
