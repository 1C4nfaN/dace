--- conflicted
+++ resolved
@@ -139,24 +139,15 @@
     (global_code, frame_code, used_targets,
      used_environments) = frame.generate_code(sdfg, None)
     target_objects = [
-<<<<<<< HEAD
         CodeObject(sdfg.name, global_code + frame_code, 'cpp', cpu.CPUCodeGen,
                    'Frame', target_name="cpu", environments=used_environments)
-=======
-        CodeObject(sdfg.name,
-                   global_code + frame_code,
-                   'cpp',
-                   cpu.CPUCodeGen,
-                   'Frame',
-                   environments=used_environments)
->>>>>>> cbf89a15
     ]
+
     # Create code objects for each target
     for tgt in used_targets:
         target_objects.extend(tgt.get_generated_codeobjects())
 
     # add a header file for calling the SDFG
-<<<<<<< HEAD
     dummy = CodeObject(
         sdfg.name,
         generate_headers(sdfg),
@@ -176,23 +167,6 @@
         'DummyMain',
         linkable=False,
         target_name="cpu")
-=======
-    dummy = CodeObject(sdfg.name,
-                       generate_headers(sdfg),
-                       'h',
-                       cpu.CPUCodeGen,
-                       'CallHeader',
-                       linkable=False)
-    target_objects.append(dummy)
-
-    # add a dummy main function to show how to call the SDFG
-    dummy = CodeObject(sdfg.name + "_main",
-                       generate_dummy(sdfg),
-                       'cpp',
-                       cpu.CPUCodeGen,
-                       'DummyMain',
-                       linkable=False)
->>>>>>> cbf89a15
     target_objects.append(dummy)
 
     return target_objects
