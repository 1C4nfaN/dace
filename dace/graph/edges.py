--- conflicted
+++ resolved
@@ -43,12 +43,6 @@
         from_string=assignments_from_string,
         to_string=assignments_to_string)
     condition = CodeProperty(desc="Transition condition")
-<<<<<<< HEAD
-    language = Property(enum=dtypes.Language, default=dtypes.Language.Python)
-=======
-
-    #language = Property(enum=types.Language, default=types.Language.Python)
->>>>>>> 49061939
 
     def __init__(self, condition=None, assignments=None):
 
